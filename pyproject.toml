--- conflicted
+++ resolved
@@ -1,11 +1,6 @@
 [tool.poetry]
-<<<<<<< HEAD
-name = "fence"
-version = "0.1.2"
-=======
 name = "fence-llm"
 version = "0.1.1"
->>>>>>> d581054d
 description = "Keep the bloat out! - A lightweight LLM interaction library"
 authors = ["wouter.durnez <wouter.durnez@gmail.com>"]
 readme = "README.md"
