#     ___
#    / __\__ _ __   ___ ___
#   / _\/ _ \ '_ \ / __/ _ \
#  / / |  __/ | | | (_|  __/
#  \/   \___|_| |_|\___\___|
#
#  Keep the bloat out! - A lightweight LLM interaction library

[project]
name = "fence-llm"
<<<<<<< HEAD
version = "0.1.5"
=======
version = "0.1.7"
>>>>>>> 31c9cffc
description = "Keep the bloat out! - A lightweight LLM interaction library"
authors = [
    {name = "wouter.durnez", email = "wouter.durnez@gmail.com"},
]
readme = "README.md"
license = {text = "MIT"}
requires-python = ">=3.11"
classifiers = [
    'Intended Audience :: Science/Research',
    'Intended Audience :: Developers',
    'License :: OSI Approved :: MIT License',
    'Programming Language :: Python',
    'Programming Language :: Python :: 3',
    'Programming Language :: Python :: 3.12',
    'Programming Language :: Python :: 3.13',
    'Programming Language :: Python :: 3 :: Only',
    'Programming Language :: Python :: Implementation :: CPython',
    'Topic :: Software Development',
    'Topic :: Scientific/Engineering',
    ]
dependencies = [
    "boto3>=1.34.100",
    "pydantic>=2.7.1",
    "requests>=2.32.3",
    "numexpr>=2.10.1",
]
keywords = ["openai", "llm", "gpt", "ai", "nlp", "language", "model", "api", "anthropic", "claude", "wrapper", "fence"]
requires = "python>=3.11"

[project.urls]
Repository = "https://github.com/WouterDurnez/fence"
Homepage = "https://github.com/WouterDurnez/fence"
Documentation = "https://github.com/WouterDurnez/fence"

[build-system]
requires = ["hatchling"]
build-backend = "hatchling.build"

[tool.pytest.ini_options]
pythonpath = ["."]

[tool.hatch.build.targets.wheel]
packages = ["fence"]

[tool.hatch.metadata]
allow-direct-references = true

[dependency-groups]
dev = [
    "bandit>=1.7.8,<2.0.0",
    "ruff>=0.4.3,<1.0.0",
    "isort>=5.13.2,<6.0.0",
    "pytest>=8.2.0,<9.0.0",
    "black>=24.4.2,<25.0.0",
    "pre-commit>=3.7.1,<4.0.0",
    "pytest-mock>=3.14.0,<4.0.0",
    "jupyterlab>=4.2.4,<5.0.0",
    "codecov>=2.1.13,<3.0.0",
    "httpx>=0.28.0",
    "pandas>=2.2.3",
    "plotly>=5.24.1",
    "pytest-cov>=6.0.0",
    "pillow>=11.0.0",
]

[tool.hatch.build.targets.sdist]
include = [
    "/fence",
    "/tests",
    "pyproject.toml",
    "README.md",
    "LICENSE",
]<|MERGE_RESOLUTION|>--- conflicted
+++ resolved
@@ -8,11 +8,7 @@
 
 [project]
 name = "fence-llm"
-<<<<<<< HEAD
-version = "0.1.5"
-=======
 version = "0.1.7"
->>>>>>> 31c9cffc
 description = "Keep the bloat out! - A lightweight LLM interaction library"
 authors = [
     {name = "wouter.durnez", email = "wouter.durnez@gmail.com"},
